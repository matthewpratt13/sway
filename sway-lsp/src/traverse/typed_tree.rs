#![allow(dead_code)]
use crate::core::{
    token::{
        to_ident_key, type_info_to_symbol_kind, SymbolKind, Token, TypeDefinition, TypedAstToken,
    },
    token_map::TokenMap,
};
use dashmap::mapref::one::RefMut;
use sway_core::{
    decl_engine::InterfaceDeclId,
    language::{
        parsed::{ImportType, Supertrait},
        ty::{self, GetDeclIdent, TyEnumVariant, TyModule, TyProgram, TyProgramKind, TySubmodule},
        CallPathTree,
    },
    namespace,
    type_system::TypeArgument,
    Engines, TraitConstraint, TypeId, TypeInfo,
};
use sway_types::{Ident, Span, Spanned};

pub struct TypedTree<'a> {
    engines: Engines<'a>,
    tokens: &'a TokenMap,
    namespace: &'a namespace::Module,
}

impl<'a> TypedTree<'a> {
    pub fn new(
        engines: Engines<'a>,
        tokens: &'a TokenMap,
        namespace: &'a namespace::Module,
    ) -> Self {
        Self {
            engines,
            tokens,
            namespace,
        }
    }

    pub fn traverse_node(&self, node: &ty::TyAstNode) {
        match &node.content {
            ty::TyAstNodeContent::Declaration(declaration) => self.handle_declaration(declaration),
            ty::TyAstNodeContent::Expression(expression)
            | ty::TyAstNodeContent::ImplicitReturnExpression(expression) => {
                self.handle_expression(expression)
            }
            ty::TyAstNodeContent::SideEffect(side_effect) => self.handle_side_effect(side_effect),
        };
    }

    /// Collects the library name and the module name from the dep statement
    pub fn collect_module_spans(&self, typed_program: &TyProgram) {
        if let TyProgramKind::Library { name } = &typed_program.kind {
            if let Some(mut token) = self.tokens.try_get_mut(&to_ident_key(name)).try_unwrap() {
                token.typed = Some(TypedAstToken::TypedProgramKind(typed_program.kind.clone()));
                token.type_def = Some(TypeDefinition::Ident(name.clone()));
            }
        }
        self.collect_module(&typed_program.root);
    }

    fn collect_module(&self, typed_module: &TyModule) {
        for (
            _,
            TySubmodule {
                library_name,
                module,
                dependency_path_span,
            },
        ) in &typed_module.submodules
        {
            if let Some(mut token) = self
                .tokens
                .try_get_mut(&to_ident_key(&Ident::new(dependency_path_span.clone())))
                .try_unwrap()
            {
                token.typed = Some(TypedAstToken::TypedIncludeStatement);
                token.type_def = Some(TypeDefinition::Ident(library_name.clone()));
            }
            if let Some(mut token) = self
                .tokens
                .try_get_mut(&to_ident_key(library_name))
                .try_unwrap()
            {
                token.typed = Some(TypedAstToken::TypedLibraryName(library_name.clone()));
                token.type_def = Some(TypeDefinition::Ident(library_name.clone()));
            }
            self.collect_module(module);
        }
    }

    fn handle_declaration(&self, declaration: &ty::TyDeclaration) {
        let decl_engine = self.engines.de();
        match declaration {
            ty::TyDeclaration::VariableDeclaration(variable) => {
                if let Some(mut token) = self
                    .tokens
                    .try_get_mut(&to_ident_key(&variable.name))
                    .try_unwrap()
                {
                    token.typed = Some(TypedAstToken::TypedDeclaration(declaration.clone()));
                    token.type_def = Some(TypeDefinition::Ident(variable.name.clone()));
                }
                if let Some(call_path_tree) = &variable.type_ascription.call_path_tree {
                    self.collect_call_path_tree(call_path_tree, &variable.type_ascription);
                }
                self.handle_expression(&variable.body);
            }
            ty::TyDeclaration::ConstantDeclaration { decl_id, .. } => {
                let const_decl = decl_engine.get_constant(decl_id);
                self.collect_const_decl(&const_decl);
            }
            ty::TyDeclaration::FunctionDeclaration { decl_id, .. } => {
                let func_decl = decl_engine.get_function(decl_id);
                self.collect_typed_fn_decl(&func_decl);
            }
            ty::TyDeclaration::TraitDeclaration { decl_id, .. } => {
                let trait_decl = decl_engine.get_trait(decl_id);
                if let Some(mut token) = self
                    .tokens
                    .try_get_mut(&to_ident_key(&trait_decl.name))
                    .try_unwrap()
                {
                    token.typed = Some(TypedAstToken::TypedDeclaration(declaration.clone()));
                    token.type_def = Some(TypeDefinition::Ident(trait_decl.name.clone()));
                }

                for item in &trait_decl.interface_surface {
                    match item {
                        ty::TyTraitInterfaceItem::TraitFn(trait_fn_decl_ref) => {
                            let trait_fn = decl_engine.get_trait_fn(trait_fn_decl_ref);
                            self.collect_typed_trait_fn_token(&trait_fn);
                        }
                    }
                }
                for supertrait in trait_decl.supertraits {
                    self.collect_supertrait(&supertrait);
                }
            }
            ty::TyDeclaration::StructDeclaration { decl_id, .. } => {
                let struct_decl = decl_engine.get_struct(decl_id);
                if let Some(mut token) = self
                    .tokens
                    .try_get_mut(&to_ident_key(&struct_decl.call_path.suffix))
                    .try_unwrap()
                {
                    token.typed = Some(TypedAstToken::TypedDeclaration(declaration.clone()));
                    token.type_def = Some(TypeDefinition::Ident(struct_decl.call_path.suffix));
                }

                for field in &struct_decl.fields {
                    self.collect_ty_struct_field(field);
                }

                for type_param in &struct_decl.type_parameters {
                    if let Some(mut token) = self
                        .tokens
                        .try_get_mut(&to_ident_key(&type_param.name_ident))
                        .try_unwrap()
                    {
<<<<<<< HEAD
                        token.typed = Some(TypedAstToken::TypedDeclaration(declaration.clone()));
                        token.type_def = Some(TypeDefinition::Ident(struct_decl.call_path.suffix));
                    }

                    for field in &struct_decl.fields {
                        self.collect_ty_struct_field(field);
                    }

                    for type_param in struct_decl.type_parameters.iter_excluding_self() {
                        if let Some(mut token) = self
                            .tokens
                            .try_get_mut(&to_ident_key(&type_param.name_ident))
                            .try_unwrap()
                        {
                            token.typed =
                                Some(TypedAstToken::TypedDeclaration(declaration.clone()));
                            token.type_def = Some(TypeDefinition::TypeId(type_param.type_id));
                        }
=======
                        token.typed = Some(TypedAstToken::TypedParameter(type_param.clone()));
                        token.type_def = Some(TypeDefinition::TypeId(type_param.type_id));
>>>>>>> 40cf1c27
                    }
                }
            }
            ty::TyDeclaration::EnumDeclaration { decl_id, .. } => {
                let enum_decl = decl_engine.get_enum(decl_id);
                if let Some(mut token) = self
                    .tokens
                    .try_get_mut(&to_ident_key(&enum_decl.call_path.suffix))
                    .try_unwrap()
                {
                    token.typed = Some(TypedAstToken::TypedDeclaration(declaration.clone()));
                    token.type_def =
                        Some(TypeDefinition::Ident(enum_decl.call_path.suffix.clone()));
                }

                for type_param in &enum_decl.type_parameters {
                    if let Some(mut token) = self
                        .tokens
                        .try_get_mut(&to_ident_key(&type_param.name_ident))
                        .try_unwrap()
                    {
<<<<<<< HEAD
                        token.typed = Some(TypedAstToken::TypedDeclaration(declaration.clone()));
                        token.type_def =
                            Some(TypeDefinition::Ident(enum_decl.call_path.suffix.clone()));
                    }

                    for type_param in enum_decl.type_parameters.iter_excluding_self() {
                        if let Some(mut token) = self
                            .tokens
                            .try_get_mut(&to_ident_key(&type_param.name_ident))
                            .try_unwrap()
                        {
                            token.typed =
                                Some(TypedAstToken::TypedDeclaration(declaration.clone()));
                            token.type_def = Some(TypeDefinition::TypeId(type_param.type_id));
                        }
=======
                        token.typed = Some(TypedAstToken::TypedParameter(type_param.clone()));
                        token.type_def = Some(TypeDefinition::TypeId(type_param.type_id));
>>>>>>> 40cf1c27
                    }
                }

                for variant in &enum_decl.variants {
                    self.collect_ty_enum_variant(variant);
                }
            }
            ty::TyDeclaration::ImplTrait { decl_id, .. } => {
                let ty::TyImplTrait {
                    impl_type_parameters,
                    trait_name,
                    trait_type_arguments,
                    trait_decl_ref,
                    items,
                    implementing_for,
                    ..
<<<<<<< HEAD
                }) = decl_engine.get_impl_trait(decl_id, decl_span)
                {
                    for param in impl_type_parameters.iter_excluding_self() {
                        self.collect_type_id(
                            param.type_id,
                            &TypedAstToken::TypedParameter(param.clone()),
                            param.name_ident.span().clone(),
                        );
                    }
=======
                } = decl_engine.get_impl_trait(decl_id);
                for param in impl_type_parameters {
                    self.collect_type_id(
                        param.type_id,
                        &TypedAstToken::TypedParameter(param.clone()),
                        param.name_ident.span().clone(),
                    );
                }
>>>>>>> 40cf1c27

                for ident in &trait_name.prefixes {
                    if let Some(mut token) =
                        self.tokens.try_get_mut(&to_ident_key(ident)).try_unwrap()
                    {
                        token.typed = Some(TypedAstToken::Ident(ident.clone()));
                    }
                }

                if let Some(mut token) = self
                    .tokens
                    .try_get_mut(&to_ident_key(&trait_name.suffix))
                    .try_unwrap()
                {
                    token.typed = Some(TypedAstToken::TypedDeclaration(declaration.clone()));

                    token.type_def = if let Some(decl_ref) = &trait_decl_ref {
                        match &decl_ref.id {
                            InterfaceDeclId::Abi(decl_id) => {
                                let abi_decl = decl_engine.get_abi(decl_id);
                                Some(TypeDefinition::Ident(abi_decl.name))
                            }
                            InterfaceDeclId::Trait(decl_id) => {
                                let trait_decl = decl_engine.get_trait(decl_id);
                                Some(TypeDefinition::Ident(trait_decl.name))
                            }
                        }
                    } else {
                        Some(TypeDefinition::TypeId(implementing_for.type_id))
                    };
                }

                for type_arg in trait_type_arguments {
                    self.collect_type_argument(&type_arg);
                }

                for item in items {
                    match item {
                        ty::TyTraitItem::Fn(method_ref) => {
                            let method = decl_engine.get_function(&method_ref);
                            self.collect_typed_fn_decl(&method);
                        }
                    }
                }

                self.collect_type_argument(&implementing_for);

                // collect the root type argument again with declaration info this time so the
                // impl is registered
                self.collect_type_id(
                    implementing_for.type_id,
                    &TypedAstToken::TypedDeclaration(declaration.clone()),
                    implementing_for
                        .call_path_tree
                        .as_ref()
                        .map(|tree| tree.call_path.suffix.span())
                        .unwrap_or(implementing_for.span()),
                );
            }
            ty::TyDeclaration::AbiDeclaration { decl_id, .. } => {
                let abi_decl = decl_engine.get_abi(decl_id);
                if let Some(mut token) = self
                    .tokens
                    .try_get_mut(&to_ident_key(&abi_decl.name))
                    .try_unwrap()
                {
                    token.typed = Some(TypedAstToken::TypedDeclaration(declaration.clone()));
                    token.type_def = Some(TypeDefinition::Ident(abi_decl.name.clone()));
                }

                for item in &abi_decl.interface_surface {
                    match item {
                        ty::TyTraitInterfaceItem::TraitFn(trait_fn_decl_ref) => {
                            let trait_fn = decl_engine.get_trait_fn(trait_fn_decl_ref);
                            self.collect_typed_trait_fn_token(&trait_fn);
                        }
                    }
                }

                for supertrait in abi_decl.supertraits {
                    self.collect_supertrait(&supertrait);
                }
            }
            ty::TyDeclaration::GenericTypeForFunctionScope { name, type_id } => {
                if let Some(mut token) = self.tokens.try_get_mut(&to_ident_key(name)).try_unwrap() {
                    token.typed = Some(TypedAstToken::TypedDeclaration(declaration.clone()));
                    token.type_def = Some(TypeDefinition::TypeId(*type_id));
                }
            }
            ty::TyDeclaration::ErrorRecovery(_) => {}
            ty::TyDeclaration::StorageDeclaration { decl_id, .. } => {
                let storage_decl = decl_engine.get_storage(decl_id);
                for field in &storage_decl.fields {
                    if let Some(mut token) = self
                        .tokens
                        .try_get_mut(&to_ident_key(&field.name))
                        .try_unwrap()
                    {
                        token.typed = Some(TypedAstToken::TypedStorageField(field.clone()));
                        token.type_def = Some(TypeDefinition::Ident(field.name.clone()));
                    }

                    self.collect_type_argument(&field.type_argument);

                    self.handle_expression(&field.initializer);
                }
            }
        }
    }

    fn handle_side_effect(&self, side_effect: &ty::TySideEffect) {
        use ty::TySideEffectVariant::*;
        match &side_effect.side_effect {
            UseStatement(
                use_statement @ ty::TyUseStatement {
                    call_path,
                    import_type,
                    alias,
                    is_absolute: _,
                },
            ) => {
                for (mod_path, ident) in iter_prefixes(call_path).zip(call_path) {
                    if let Some(mut token) =
                        self.tokens.try_get_mut(&to_ident_key(ident)).try_unwrap()
                    {
                        token.typed = Some(TypedAstToken::TypedUseStatement(use_statement.clone()));

                        if let Some(name) = self
                            .namespace
                            .submodule(mod_path)
                            .and_then(|tgt_submod| tgt_submod.name.clone())
                        {
                            token.type_def = Some(TypeDefinition::Ident(name));
                        }
                    }
                }

                match &import_type {
                    ImportType::Item(item) => {
                        if let Some(mut token) =
                            self.tokens.try_get_mut(&to_ident_key(item)).try_unwrap()
                        {
                            token.typed =
                                Some(TypedAstToken::TypedUseStatement(use_statement.clone()));

                            let mut symbol_kind = SymbolKind::Unknown;
                            let mut type_def = None;

                            if let Some(decl_ident) = self
                                .namespace
                                .submodule(call_path)
                                .and_then(|module| module.symbols().get(item))
                                .and_then(|decl| decl.get_decl_ident())
                            {
                                // Update the symbol kind to match the declarations symbol kind
                                if let Some(decl) =
                                    self.tokens.try_get(&to_ident_key(&decl_ident)).try_unwrap()
                                {
                                    symbol_kind = decl.value().kind.clone();
                                }
                                type_def = Some(TypeDefinition::Ident(decl_ident));
                            }

                            token.kind = symbol_kind.clone();
                            token.type_def = type_def.clone();

                            // the alias should take on the same symbol kind and type definition
                            if let Some(alias) = alias {
                                if let Some(mut token) =
                                    self.tokens.try_get_mut(&to_ident_key(alias)).try_unwrap()
                                {
                                    token.typed = Some(TypedAstToken::TypedUseStatement(
                                        use_statement.clone(),
                                    ));
                                    token.kind = symbol_kind;
                                    token.type_def = type_def;
                                }
                            }
                        }
                    }
                    ImportType::SelfImport(span) => {
                        if let Some(mut token) = self
                            .tokens
                            .try_get_mut(&to_ident_key(&Ident::new(span.clone())))
                            .try_unwrap()
                        {
                            token.typed =
                                Some(TypedAstToken::TypedUseStatement(use_statement.clone()));

                            if let Some(name) = self
                                .namespace
                                .submodule(call_path)
                                .and_then(|tgt_submod| tgt_submod.name.clone())
                            {
                                token.type_def = Some(TypeDefinition::Ident(name));
                            }
                        }
                    }
                    ImportType::Star => {}
                }
            }
            IncludeStatement => {}
        }
    }

    fn handle_expression(&self, expression: &ty::TyExpression) {
        let decl_engine = self.engines.de();
        match &expression.expression {
            ty::TyExpressionVariant::Literal { .. } => {
                if let Some(mut token) = self
                    .tokens
                    .try_get_mut(&to_ident_key(&Ident::new(expression.span.clone())))
                    .try_unwrap()
                {
                    token.typed = Some(TypedAstToken::TypedExpression(expression.clone()));
                }
            }
            ty::TyExpressionVariant::FunctionApplication {
                call_path,
                contract_call_params,
                arguments,
                function_decl_ref,
                type_binding,
                ..
            } => {
                if let Some(type_binding) = type_binding {
                    for type_arg in &type_binding.type_arguments.to_vec() {
                        self.collect_type_argument(type_arg);
                    }
                }

                let implementing_type_name = decl_engine
                    .get_function(function_decl_ref)
                    .implementing_type
                    .and_then(|impl_type| impl_type.get_decl_ident());

                let prefixes = if let Some(impl_type_name) = implementing_type_name {
                    // the last prefix of the call path is not a module but a type
                    if let Some((last, prefixes)) = call_path.prefixes.split_last() {
                        if let Some(mut token) =
                            self.tokens.try_get_mut(&to_ident_key(last)).try_unwrap()
                        {
                            token.typed = Some(TypedAstToken::Ident(impl_type_name.clone()));
                            token.type_def = Some(TypeDefinition::Ident(impl_type_name));
                        }
                        prefixes
                    } else {
                        &call_path.prefixes
                    }
                } else {
                    &call_path.prefixes
                };
                self.collect_call_path_prefixes(prefixes);

                if let Some(mut token) = self
                    .tokens
                    .try_get_mut(&to_ident_key(&call_path.suffix))
                    .try_unwrap()
                {
                    token.typed = Some(TypedAstToken::TypedExpression(expression.clone()));
                    let function_decl = decl_engine.get_function(function_decl_ref);
                    token.type_def = Some(TypeDefinition::Ident(function_decl.name));
                }

                for exp in contract_call_params.values() {
                    self.handle_expression(exp);
                }

                for (ident, exp) in arguments {
                    if let Some(mut token) =
                        self.tokens.try_get_mut(&to_ident_key(ident)).try_unwrap()
                    {
                        token.typed = Some(TypedAstToken::Ident(ident.clone()));
                    }
                    self.handle_expression(exp);
                }

                let function_decl = decl_engine.get_function(function_decl_ref);
                for node in &function_decl.body.contents {
                    self.traverse_node(node);
                }
            }
            ty::TyExpressionVariant::LazyOperator { lhs, rhs, .. } => {
                self.handle_expression(lhs);
                self.handle_expression(rhs);
            }
            ty::TyExpressionVariant::VariableExpression {
                ref name,
                ref span,
                ref call_path,
                ..
            } => {
                if let Some(call_path) = call_path {
                    self.collect_call_path_prefixes(&call_path.prefixes);
                }

                let span = if let Some(call_path) = call_path {
                    call_path.suffix.span()
                } else {
                    span.clone()
                };

                if let Some(mut token) = self
                    .tokens
                    .try_get_mut(&to_ident_key(&Ident::new(span)))
                    .try_unwrap()
                {
                    token.typed = Some(TypedAstToken::TypedExpression(expression.clone()));
                    token.type_def = Some(TypeDefinition::Ident(name.clone()));
                }
            }
            ty::TyExpressionVariant::Tuple { fields } => {
                for exp in fields {
                    self.handle_expression(exp);
                }
            }
            ty::TyExpressionVariant::Array { contents } => {
                for exp in contents {
                    self.handle_expression(exp);
                }
            }
            ty::TyExpressionVariant::ArrayIndex { prefix, index } => {
                self.handle_expression(prefix);
                self.handle_expression(index);
            }
            ty::TyExpressionVariant::StructExpression {
                fields,
                call_path_binding,
                ..
            } => {
                if let Some(mut token) = self
                    .tokens
                    .try_get_mut(&to_ident_key(&call_path_binding.inner.suffix))
                    .try_unwrap()
                {
                    token.typed = Some(TypedAstToken::TypedExpression(expression.clone()));
                    token.type_def = Some(TypeDefinition::TypeId(expression.return_type));
                }

                for type_arg in &call_path_binding.type_arguments.to_vec() {
                    self.collect_type_argument(type_arg);
                }

                self.collect_call_path_prefixes(&call_path_binding.inner.prefixes);

                for field in fields {
                    if let Some(mut token) = self
                        .tokens
                        .try_get_mut(&to_ident_key(&field.name))
                        .try_unwrap()
                    {
                        token.typed = Some(TypedAstToken::TypedExpression(field.value.clone()));

                        if let Some(struct_decl) = &self
                            .tokens
                            .struct_declaration_of_type_id(self.engines, &expression.return_type)
                        {
                            for decl_field in &struct_decl.fields {
                                if decl_field.name == field.name {
                                    token.type_def =
                                        Some(TypeDefinition::Ident(decl_field.name.clone()));
                                }
                            }
                        }
                    }
                    self.handle_expression(&field.value);
                }
            }
            ty::TyExpressionVariant::CodeBlock(code_block) => {
                for node in &code_block.contents {
                    self.traverse_node(node);
                }
            }
            ty::TyExpressionVariant::FunctionParameter { .. } => {}
            ty::TyExpressionVariant::MatchExp {
                desugared,
                scrutinees,
            } => {
                // Order is important here, the expression must be processed first otherwise the
                // scrutinee information will get overwritten by processing the underlying tree of
                // conditions
                self.handle_expression(desugared);
                for s in scrutinees {
                    self.handle_scrutinee(s);
                }
            }
            ty::TyExpressionVariant::IfExp {
                condition,
                then,
                r#else,
            } => {
                self.handle_expression(condition);
                self.handle_expression(then);
                if let Some(r#else) = r#else {
                    self.handle_expression(r#else);
                }
            }
            ty::TyExpressionVariant::AsmExpression { registers, .. } => {
                for register in registers {
                    if let Some(initializer) = &register.initializer {
                        self.handle_expression(initializer);
                    }
                }
            }
            ty::TyExpressionVariant::StructFieldAccess {
                prefix,
                field_to_access,
                field_instantiation_span,
                ..
            } => {
                self.handle_expression(prefix);

                if let Some(mut token) = self
                    .tokens
                    .try_get_mut(&to_ident_key(&Ident::new(field_instantiation_span.clone())))
                    .try_unwrap()
                {
                    token.typed = Some(TypedAstToken::TypedExpression(expression.clone()));
                    token.type_def = Some(TypeDefinition::Ident(field_to_access.name.clone()));
                }
            }
            ty::TyExpressionVariant::TupleElemAccess {
                prefix,
                elem_to_access_span,
                ..
            } => {
                self.handle_expression(prefix);

                if let Some(mut token) = self
                    .tokens
                    .try_get_mut(&to_ident_key(&Ident::new(elem_to_access_span.clone())))
                    .try_unwrap()
                {
                    token.typed = Some(TypedAstToken::TypedExpression(expression.clone()));
                }
            }
            ty::TyExpressionVariant::EnumInstantiation {
                variant_name,
                variant_instantiation_span,
                enum_decl,
                contents,
                call_path_binding,
                ..
            } => {
                if let Some(mut token) = self
                    .tokens
                    .try_get_mut(&to_ident_key(&call_path_binding.inner.suffix))
                    .try_unwrap()
                {
                    token.typed = Some(TypedAstToken::TypedExpression(expression.clone()));
                    token.type_def =
                        Some(TypeDefinition::Ident(enum_decl.call_path.suffix.clone()));
                }

                for type_arg in &call_path_binding.type_arguments.to_vec() {
                    self.collect_type_argument(type_arg);
                }

                self.collect_call_path_prefixes(&call_path_binding.inner.prefixes);

                if let Some(mut token) = self
                    .tokens
                    .try_get_mut(&to_ident_key(&Ident::new(
                        variant_instantiation_span.clone(),
                    )))
                    .try_unwrap()
                {
                    token.typed = Some(TypedAstToken::TypedExpression(expression.clone()));
                    token.type_def = Some(TypeDefinition::Ident(variant_name.clone()));
                }

                if let Some(contents) = contents.as_deref() {
                    self.handle_expression(contents);
                }
            }
            ty::TyExpressionVariant::AbiCast {
                abi_name, address, ..
            } => {
                self.collect_call_path_prefixes(&abi_name.prefixes);

                if let Some(mut token) = self
                    .tokens
                    .try_get_mut(&to_ident_key(&abi_name.suffix))
                    .try_unwrap()
                {
                    token.typed = Some(TypedAstToken::TypedExpression(expression.clone()));
                    if let Some(abi_def_ident) = self
                        .namespace
                        .submodule(&abi_name.prefixes)
                        .and_then(|module| module.symbols().get(&abi_name.suffix))
                        .and_then(|decl| decl.get_decl_ident())
                    {
                        token.type_def = Some(TypeDefinition::Ident(abi_def_ident));
                    }
                }

                self.handle_expression(address);
            }
            ty::TyExpressionVariant::StorageAccess(storage_access) => {
                for field in &storage_access.fields {
                    if let Some(mut token) = self
                        .tokens
                        .try_get_mut(&to_ident_key(&field.name))
                        .try_unwrap()
                    {
                        token.typed = Some(TypedAstToken::TyStorageAccessDescriptor(field.clone()));
                    }
                }
            }
            ty::TyExpressionVariant::IntrinsicFunction(kind) => {
                self.handle_intrinsic_function(kind);
            }
            ty::TyExpressionVariant::AbiName { .. } => {}
            ty::TyExpressionVariant::EnumTag { exp } => {
                self.handle_expression(exp);
            }
            ty::TyExpressionVariant::UnsafeDowncast { exp, variant } => {
                self.handle_expression(exp);
                if let Some(mut token) = self
                    .tokens
                    .try_get_mut(&to_ident_key(&variant.name))
                    .try_unwrap()
                {
                    token.typed = Some(TypedAstToken::TypedExpression(expression.clone()));
                }
            }
            ty::TyExpressionVariant::WhileLoop {
                body, condition, ..
            } => self.handle_while_loop(body, condition),
            ty::TyExpressionVariant::Break => (),
            ty::TyExpressionVariant::Continue => (),
            ty::TyExpressionVariant::Reassignment(reassignment) => {
                self.handle_expression(&reassignment.rhs);

                if let Some(mut token) = self
                    .tokens
                    .try_get_mut(&to_ident_key(&reassignment.lhs_base_name))
                    .try_unwrap()
                {
                    token.typed = Some(TypedAstToken::TypedReassignment((**reassignment).clone()));
                }

                for proj_kind in &reassignment.lhs_indices {
                    if let ty::ProjectionKind::StructField { name } = proj_kind {
                        if let Some(mut token) =
                            self.tokens.try_get_mut(&to_ident_key(name)).try_unwrap()
                        {
                            token.typed =
                                Some(TypedAstToken::TypedReassignment((**reassignment).clone()));
                            if let Some(struct_decl) = &self
                                .tokens
                                .struct_declaration_of_type_id(self.engines, &reassignment.lhs_type)
                            {
                                for decl_field in &struct_decl.fields {
                                    if &decl_field.name == name {
                                        token.type_def =
                                            Some(TypeDefinition::Ident(decl_field.name.clone()));
                                    }
                                }
                            }
                        }
                    }
                }
            }
            ty::TyExpressionVariant::StorageReassignment(storage_reassignment) => {
                for field in &storage_reassignment.fields {
                    if let Some(mut token) = self
                        .tokens
                        .try_get_mut(&to_ident_key(&field.name))
                        .try_unwrap()
                    {
                        token.typed = Some(TypedAstToken::TypeCheckedStorageReassignDescriptor(
                            field.clone(),
                        ));
                    }
                }
                self.handle_expression(&storage_reassignment.rhs);
            }
            ty::TyExpressionVariant::Return(exp) => self.handle_expression(exp),
        }
    }

    fn handle_scrutinee(&self, scrutinee: &ty::TyScrutinee) {
        use ty::TyScrutineeVariant::*;
        match &scrutinee.variant {
            CatchAll => {}
            Constant(name, _, const_decl) => {
                if let Some(mut token) = self.tokens.try_get_mut(&to_ident_key(name)).try_unwrap() {
                    token.typed = Some(TypedAstToken::TypedScrutinee(scrutinee.clone()));
                    token.type_def = Some(TypeDefinition::Ident(const_decl.name.clone()));
                }
            }
            Literal(_) => {
                if let Some(mut token) = self
                    .tokens
                    .try_get_mut(&to_ident_key(&Ident::new(scrutinee.span.clone())))
                    .try_unwrap()
                {
                    token.typed = Some(TypedAstToken::TypedScrutinee(scrutinee.clone()));
                }
            }
            Variable(ident) => {
                if let Some(mut token) = self.tokens.try_get_mut(&to_ident_key(ident)).try_unwrap()
                {
                    token.typed = Some(TypedAstToken::TypedScrutinee(scrutinee.clone()));
                }
            }
            StructScrutinee {
                struct_name,
                decl_name,
                fields,
            } => {
                if let Some(mut token) = self
                    .tokens
                    .try_get_mut(&to_ident_key(struct_name))
                    .try_unwrap()
                {
                    token.typed = Some(TypedAstToken::TypedScrutinee(scrutinee.clone()));
                    token.type_def = Some(TypeDefinition::Ident(decl_name.clone()));
                }

                for field in fields {
                    if let Some(mut token) = self
                        .tokens
                        .try_get_mut(&to_ident_key(&field.field))
                        .try_unwrap()
                    {
                        token.typed = Some(TypedAstToken::TypedScrutinee(scrutinee.clone()));
                        token.type_def = Some(TypeDefinition::Ident(field.field_def_name.clone()));
                    }

                    if let Some(scrutinee) = &field.scrutinee {
                        self.handle_scrutinee(scrutinee);
                    }
                }
            }
            EnumScrutinee {
                call_path,
                decl_name,
                variant,
                value,
            } => {
                let prefixes = if let Some((last, prefixes)) = call_path.prefixes.split_last() {
                    // the last prefix of the call path is not a module but a type
                    if let Some(mut token) =
                        self.tokens.try_get_mut(&to_ident_key(last)).try_unwrap()
                    {
                        token.typed = Some(TypedAstToken::TypedScrutinee(scrutinee.clone()));
                        token.type_def = Some(TypeDefinition::Ident(decl_name.clone()));
                    }
                    prefixes
                } else {
                    &call_path.prefixes
                };
                self.collect_call_path_prefixes(prefixes);

                if let Some(mut token) = self
                    .tokens
                    .try_get_mut(&to_ident_key(&call_path.suffix))
                    .try_unwrap()
                {
                    token.typed = Some(TypedAstToken::TypedScrutinee(scrutinee.clone()));
                    token.type_def = Some(TypeDefinition::Ident(variant.name.clone()));
                }

                self.handle_scrutinee(value);
            }
            Tuple(scrutinees) => {
                for s in scrutinees {
                    self.handle_scrutinee(s);
                }
            }
        }
    }

    fn handle_intrinsic_function(
        &self,
        ty::TyIntrinsicFunctionKind {
            arguments,
            type_arguments,
            ..
        }: &ty::TyIntrinsicFunctionKind,
    ) {
        for type_arg in type_arguments {
            self.collect_type_argument(type_arg);
        }
        for arg in arguments {
            self.handle_expression(arg);
        }
    }

    fn handle_while_loop(&self, body: &ty::TyCodeBlock, condition: &ty::TyExpression) {
        self.handle_expression(condition);
        for node in &body.contents {
            self.traverse_node(node);
        }
    }

    fn collect_call_path_prefixes(&self, prefixes: &[Ident]) {
        for (mod_path, ident) in iter_prefixes(prefixes).zip(prefixes) {
            if let Some(mut token) = self.tokens.try_get_mut(&to_ident_key(ident)).try_unwrap() {
                token.typed = Some(TypedAstToken::Ident(ident.clone()));

                if let Some(name) = self
                    .namespace
                    .submodule(mod_path)
                    .and_then(|tgt_submod| tgt_submod.name.clone())
                {
                    token.type_def = Some(TypeDefinition::Ident(name));
                }
            }
        }
    }

    fn collect_supertrait(&self, supertrait: &Supertrait) {
        if let Some(mut token) = self
            .tokens
            .try_get_mut(&to_ident_key(&supertrait.name.suffix))
            .try_unwrap()
        {
            token.typed = Some(TypedAstToken::TypedSupertrait(supertrait.clone()));
            token.type_def = if let Some(decl_ref) = &supertrait.decl_ref {
                let decl_engine = self.engines.de();
                let trait_decl = decl_engine.get_trait(decl_ref);
                Some(TypeDefinition::Ident(trait_decl.name))
            } else {
                Some(TypeDefinition::Ident(supertrait.name.suffix.clone()))
            }
        }
    }

    fn collect_typed_trait_fn_token(&self, trait_fn: &ty::TyTraitFn) {
        if let Some(mut token) = self
            .tokens
            .try_get_mut(&to_ident_key(&trait_fn.name))
            .try_unwrap()
        {
            token.typed = Some(TypedAstToken::TypedTraitFn(trait_fn.clone()));
            token.type_def = Some(TypeDefinition::Ident(trait_fn.name.clone()));
        }

        for parameter in &trait_fn.parameters {
            self.collect_typed_fn_param_token(parameter);
        }

        let return_ident = Ident::new(trait_fn.return_type_span.clone());
        if let Some(mut token) = self
            .tokens
            .try_get_mut(&to_ident_key(&return_ident))
            .try_unwrap()
        {
            token.typed = Some(TypedAstToken::TypedTraitFn(trait_fn.clone()));
            token.type_def = Some(TypeDefinition::TypeId(trait_fn.return_type));
        }
    }

    fn collect_typed_fn_param_token(&self, param: &ty::TyFunctionParameter) {
        let typed_token = TypedAstToken::TypedFunctionParameter(param.clone());
        if let Some(mut token) = self
            .tokens
            .try_get_mut(&to_ident_key(&param.name))
            .try_unwrap()
        {
            token.typed = Some(typed_token);
            token.type_def = Some(TypeDefinition::TypeId(param.type_argument.type_id));
        }

        self.collect_type_argument(&param.type_argument);
    }

    fn collect_trait_constraint(
        &self,
        trait_constraint @ TraitConstraint {
            trait_name,
            type_arguments,
        }: &TraitConstraint,
    ) {
        self.collect_call_path_prefixes(&trait_name.prefixes);

        if let Some(mut token) = self
            .tokens
            .try_get_mut(&to_ident_key(&trait_name.suffix))
            .try_unwrap()
        {
            token.typed = Some(TypedAstToken::TypedTraitConstraint(
                trait_constraint.clone(),
            ));
            if let Some(trait_def_ident) = self
                .namespace
                .submodule(&trait_name.prefixes)
                .and_then(|module| module.symbols().get(&trait_name.suffix))
                .and_then(|decl| decl.get_decl_ident())
            {
                token.type_def = Some(TypeDefinition::Ident(trait_def_ident));
            }
        }

        for type_arg in type_arguments {
            self.collect_type_argument(type_arg);
        }
    }

    fn collect_type_argument(&self, type_arg: &TypeArgument) {
        if let Some(call_path_tree) = &type_arg.call_path_tree {
            self.collect_call_path_tree(call_path_tree, type_arg);
        } else {
            self.collect_type_id(
                type_arg.type_id,
                &TypedAstToken::TypedArgument(type_arg.clone()),
                type_arg.span(),
            );
        }
    }

    fn collect_call_path_tree(&self, tree: &CallPathTree, type_arg: &TypeArgument) {
        let type_engine = self.engines.te();
        let type_info = type_engine.get(type_arg.type_id);

        self.collect_call_path_prefixes(&tree.call_path.prefixes);
        self.collect_type_id(
            type_arg.type_id,
            &TypedAstToken::TypedArgument(type_arg.clone()),
            tree.call_path.suffix.span(),
        );

        match &type_info {
            TypeInfo::Enum {
                type_parameters, ..
            }
            | TypeInfo::Struct {
                type_parameters, ..
            } => {
                let child_type_args = type_parameters
                    .iter_excluding_self()
                    .map(TypeArgument::from);
                for (child_tree, type_arg) in tree.children.iter().zip(child_type_args) {
                    self.collect_call_path_tree(child_tree, &type_arg);
                }
            }
            TypeInfo::Custom {
                type_arguments: Some(type_args),
                ..
            } => {
                for (child_tree, type_arg) in tree.children.iter().zip(type_args.iter()) {
                    self.collect_call_path_tree(child_tree, type_arg);
                }
            }
            TypeInfo::ContractCaller { .. } => {
                // single generic argument to ContractCaller<_> has to be a single ABI
                // definition call path which we can collect without recursion
                if let Some(child_tree) = tree.children.first() {
                    let abi_call_path = &child_tree.call_path;

                    self.collect_call_path_prefixes(&abi_call_path.prefixes);
                    if let Some(mut token) = self
                        .tokens
                        .try_get_mut(&to_ident_key(&abi_call_path.suffix))
                        .try_unwrap()
                    {
                        token.typed = Some(TypedAstToken::TypedArgument(type_arg.clone()));
                        if let Some(abi_def_ident) = self
                            .namespace
                            .submodule(&abi_call_path.prefixes)
                            .and_then(|module| module.symbols().get(&abi_call_path.suffix))
                            .and_then(|decl| decl.get_decl_ident())
                        {
                            token.type_def = Some(TypeDefinition::Ident(abi_def_ident));
                        }
                    }
                }
            }
            _ => {}
        };
    }

    fn collect_type_id(&self, type_id: TypeId, typed_token: &TypedAstToken, type_span: Span) {
        let type_engine = self.engines.te();
        let type_info = type_engine.get(type_id);
        let symbol_kind = type_info_to_symbol_kind(type_engine, &type_info);
        match &type_info {
            TypeInfo::Array(type_arg, ..) => {
                self.collect_type_argument(type_arg);
            }
            TypeInfo::Tuple(type_arguments) => {
                for type_arg in type_arguments {
                    self.collect_type_argument(type_arg);
                }
            }
            TypeInfo::Enum {
                type_parameters,
                variant_types,
                ..
            } => {
                if let Some(token) = self
                    .tokens
                    .try_get_mut(&to_ident_key(&Ident::new(type_span)))
                    .try_unwrap()
                {
                    assign_type_to_token(token, symbol_kind, typed_token.clone(), type_id);
                }

                for param in type_parameters.iter_excluding_self() {
                    self.collect_type_id(
                        param.type_id,
                        &TypedAstToken::TypedParameter(param.clone()),
                        param.name_ident.span().clone(),
                    );
                }

                for variant in variant_types {
                    self.collect_ty_enum_variant(variant);
                }
            }
            TypeInfo::Struct {
                type_parameters,
                fields,
                ..
            } => {
                if let Some(token) = self
                    .tokens
                    .try_get_mut(&to_ident_key(&Ident::new(type_span)))
                    .try_unwrap()
                {
                    assign_type_to_token(token, symbol_kind, typed_token.clone(), type_id);
                }

                for param in type_parameters.iter_excluding_self() {
                    self.collect_type_id(
                        param.type_id,
                        &TypedAstToken::TypedParameter(param.clone()),
                        param.name_ident.span().clone(),
                    );
                }

                for field in fields {
                    self.collect_ty_struct_field(field);
                }
            }
            TypeInfo::Custom {
                type_arguments,
                call_path: name,
            } => {
                if let Some(token) = self
                    .tokens
                    .try_get_mut(&to_ident_key(&Ident::new(name.span())))
                    .try_unwrap()
                {
                    assign_type_to_token(token, symbol_kind, typed_token.clone(), type_id);
                }

                if let Some(type_arguments) = type_arguments {
                    for type_arg in type_arguments {
                        self.collect_type_argument(type_arg);
                    }
                }
            }
            TypeInfo::Storage { fields } => {
                for field in fields {
                    self.collect_ty_struct_field(field);
                }
            }
            _ => {
                if let Some(token) = self
                    .tokens
                    .try_get_mut(&to_ident_key(&Ident::new(type_span)))
                    .try_unwrap()
                {
                    assign_type_to_token(token, symbol_kind, typed_token.clone(), type_id);
                }
            }
        }
    }

    fn collect_const_decl(&self, const_decl: &ty::TyConstantDeclaration) {
        if let Some(mut token) = self
            .tokens
            .try_get_mut(&to_ident_key(&const_decl.name))
            .try_unwrap()
        {
            token.typed = Some(TypedAstToken::TypedConstantDeclaration(const_decl.clone()));
            token.type_def = Some(TypeDefinition::Ident(const_decl.name.clone()));
        }

        if let Some(call_path_tree) = &const_decl.type_ascription.call_path_tree {
            self.collect_call_path_tree(call_path_tree, &const_decl.type_ascription);
        }

        if let Some(value) = &const_decl.value {
            self.handle_expression(value);
        }
    }

    fn collect_typed_fn_decl(&self, func_decl: &ty::TyFunctionDeclaration) {
        let typed_token = TypedAstToken::TypedFunctionDeclaration(func_decl.clone());
        if let Some(mut token) = self
            .tokens
            .try_get_mut(&to_ident_key(&func_decl.name))
            .try_unwrap()
        {
            token.typed = Some(typed_token.clone());
            token.type_def = Some(TypeDefinition::Ident(func_decl.name.clone()));
        }

        for node in &func_decl.body.contents {
            self.traverse_node(node);
        }
        for parameter in &func_decl.parameters {
            self.collect_typed_fn_param_token(parameter);
        }

        for type_param in func_decl.type_parameters.iter_excluding_self() {
            self.collect_type_id(
                type_param.type_id,
                &typed_token,
                type_param.name_ident.span().clone(),
            );
        }

        self.collect_type_argument(&func_decl.return_type);

        for (ident, trait_constraints) in &func_decl.where_clause {
            for constraint in trait_constraints {
                self.collect_trait_constraint(constraint);
            }

            if let Some(mut token) = self.tokens.try_get_mut(&to_ident_key(ident)).try_unwrap() {
                token.typed = Some(typed_token.clone());
                if let Some(param_decl_ident) = func_decl
                    .type_parameters
                    .iter_excluding_self()
                    .find(|type_param| type_param.name_ident.as_str() == ident.as_str())
                    .map(|type_param| type_param.name_ident.clone())
                {
                    token.type_def = Some(TypeDefinition::Ident(param_decl_ident));
                }
            }
        }
    }

    fn collect_ty_enum_variant(&self, enum_variant: &TyEnumVariant) {
        let typed_token = TypedAstToken::TypedEnumVariant(enum_variant.clone());
        if let Some(mut token) = self
            .tokens
            .try_get_mut(&to_ident_key(&enum_variant.name))
            .try_unwrap()
        {
            token.typed = Some(typed_token);
            token.type_def = Some(TypeDefinition::TypeId(enum_variant.type_argument.type_id));
        }

        self.collect_type_argument(&enum_variant.type_argument);
    }

    fn collect_ty_struct_field(&self, field: &ty::TyStructField) {
        if let Some(mut token) = self
            .tokens
            .try_get_mut(&to_ident_key(&field.name))
            .try_unwrap()
        {
            token.typed = Some(TypedAstToken::TypedStructField(field.clone()));
            token.type_def = Some(TypeDefinition::TypeId(field.type_argument.type_id));
        }

        self.collect_type_argument(&field.type_argument);
    }
}

fn assign_type_to_token(
    mut token: RefMut<(Ident, Span), Token>,
    symbol_kind: SymbolKind,
    typed_token: TypedAstToken,
    type_id: TypeId,
) {
    token.kind = symbol_kind;
    token.typed = Some(typed_token);
    token.type_def = Some(TypeDefinition::TypeId(type_id));
}

fn iter_prefixes<T>(slice: &[T]) -> impl Iterator<Item = &[T]> + DoubleEndedIterator {
    (1..=slice.len()).map(move |len| &slice[..len])
}<|MERGE_RESOLUTION|>--- conflicted
+++ resolved
@@ -153,35 +153,14 @@
                     self.collect_ty_struct_field(field);
                 }
 
-                for type_param in &struct_decl.type_parameters {
+                for type_param in struct_decl.type_parameters.iter_excluding_self() {
                     if let Some(mut token) = self
                         .tokens
                         .try_get_mut(&to_ident_key(&type_param.name_ident))
                         .try_unwrap()
                     {
-<<<<<<< HEAD
-                        token.typed = Some(TypedAstToken::TypedDeclaration(declaration.clone()));
-                        token.type_def = Some(TypeDefinition::Ident(struct_decl.call_path.suffix));
-                    }
-
-                    for field in &struct_decl.fields {
-                        self.collect_ty_struct_field(field);
-                    }
-
-                    for type_param in struct_decl.type_parameters.iter_excluding_self() {
-                        if let Some(mut token) = self
-                            .tokens
-                            .try_get_mut(&to_ident_key(&type_param.name_ident))
-                            .try_unwrap()
-                        {
-                            token.typed =
-                                Some(TypedAstToken::TypedDeclaration(declaration.clone()));
-                            token.type_def = Some(TypeDefinition::TypeId(type_param.type_id));
-                        }
-=======
                         token.typed = Some(TypedAstToken::TypedParameter(type_param.clone()));
                         token.type_def = Some(TypeDefinition::TypeId(type_param.type_id));
->>>>>>> 40cf1c27
                     }
                 }
             }
@@ -197,32 +176,14 @@
                         Some(TypeDefinition::Ident(enum_decl.call_path.suffix.clone()));
                 }
 
-                for type_param in &enum_decl.type_parameters {
+                for type_param in enum_decl.type_parameters.iter_excluding_self() {
                     if let Some(mut token) = self
                         .tokens
                         .try_get_mut(&to_ident_key(&type_param.name_ident))
                         .try_unwrap()
                     {
-<<<<<<< HEAD
-                        token.typed = Some(TypedAstToken::TypedDeclaration(declaration.clone()));
-                        token.type_def =
-                            Some(TypeDefinition::Ident(enum_decl.call_path.suffix.clone()));
-                    }
-
-                    for type_param in enum_decl.type_parameters.iter_excluding_self() {
-                        if let Some(mut token) = self
-                            .tokens
-                            .try_get_mut(&to_ident_key(&type_param.name_ident))
-                            .try_unwrap()
-                        {
-                            token.typed =
-                                Some(TypedAstToken::TypedDeclaration(declaration.clone()));
-                            token.type_def = Some(TypeDefinition::TypeId(type_param.type_id));
-                        }
-=======
                         token.typed = Some(TypedAstToken::TypedParameter(type_param.clone()));
                         token.type_def = Some(TypeDefinition::TypeId(type_param.type_id));
->>>>>>> 40cf1c27
                     }
                 }
 
@@ -239,26 +200,14 @@
                     items,
                     implementing_for,
                     ..
-<<<<<<< HEAD
-                }) = decl_engine.get_impl_trait(decl_id, decl_span)
-                {
-                    for param in impl_type_parameters.iter_excluding_self() {
-                        self.collect_type_id(
-                            param.type_id,
-                            &TypedAstToken::TypedParameter(param.clone()),
-                            param.name_ident.span().clone(),
-                        );
-                    }
-=======
                 } = decl_engine.get_impl_trait(decl_id);
-                for param in impl_type_parameters {
+                for param in impl_type_parameters.iter_excluding_self() {
                     self.collect_type_id(
                         param.type_id,
                         &TypedAstToken::TypedParameter(param.clone()),
                         param.name_ident.span().clone(),
                     );
                 }
->>>>>>> 40cf1c27
 
                 for ident in &trait_name.prefixes {
                     if let Some(mut token) =
