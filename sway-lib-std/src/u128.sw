library u128;

use core::num::*;

use ::assert::assert;
use ::flags::{disable_panic_on_overflow, enable_panic_on_overflow};
use ::result::Result;
<<<<<<< HEAD
use ::math::*;
=======
use ::math::Exponentiate;
>>>>>>> ac745eac

/// The 128-bit unsigned integer type.
/// Represented as two 64-bit components: `(upper, lower)`, where `value = (upper << 64) + lower`.
pub struct U128 {
    upper: u64,
    lower: u64,
}

pub enum U128Error {
    LossOfPrecision: (),
}

pub trait From {
    /// Function for creating U128 from its u64 components.
    fn from(upper: u64, lower: u64) -> Self;
    fn into(self) -> (u64, u64);
}

impl From for U128 {
    fn from(upper: u64, lower: u64) -> U128 {
        U128 { upper, lower }
    }

    fn into(self) -> (u64, u64) {
        (
            self.upper,
            self.lower,
        )
    }
}

impl core::ops::Eq for U128 {
    fn eq(self, other: Self) -> bool {
        self.lower == other.lower && self.upper == other.upper
    }
}

impl core::ops::Ord for U128 {
    fn gt(self, other: Self) -> bool {
        self.upper > other.upper || self.upper == other.upper && self.lower > other.lower
    }

    fn lt(self, other: Self) -> bool {
        self.upper < other.upper || self.upper == other.upper && self.lower < other.lower
    }
}

// TODO this doesn't work?
// impl core::ops::OrdEq for U128 {
// }
impl u64 {
    pub fn overflowing_add(self, right: Self) -> U128 {
        disable_panic_on_overflow();
        let mut result = U128 {
            upper: 0,
            lower: 0,
        };
        asm(sum, overflow, left: self, right: right, result_ptr: result) {
            // Add left and right.
            add sum left right;
            // Immediately copy the overflow of the addition from `$of` into
            // `overflow` so that it's not lost.
            move overflow of;
            // Store the overflow into the first word of result.
            sw result_ptr overflow i0;
            // Store the sum into the second word of result.
            sw result_ptr sum i1;
        };
        enable_panic_on_overflow();
        result
    }

    pub fn overflowing_mul(self, right: Self) -> U128 {
        disable_panic_on_overflow();
        let mut result = U128 {
            upper: 0,
            lower: 0,
        };
        asm(product, overflow, left: self, right: right, result_ptr: result) {
            // Multiply left and right.
            mul product left right;
            // Immediately copy the overflow of the multiplication from `$of` into
            // `overflow` so that it's not lost.
            move overflow of;
            // Store the overflow into the first word of result.
            sw result_ptr overflow i0;
            // Store the product into the second word of result.
            sw result_ptr product i1;
        };
        enable_panic_on_overflow();
        result
    }
}

impl U128 {
    /// Initializes a new, zeroed U128.
    pub fn new() -> U128 {
        U128 {
            upper: 0,
            lower: 0,
        }
    }

    /// Safely downcast to `u64` without loss of precision.
    /// Returns Err if the number > ~u64::max()
    pub fn as_u64(self) -> Result<u64, U128Error> {
        match self.upper {
            0 => Result::Ok(self.lower),
            _ => Result::Err(U128Error::LossOfPrecision),
        }
    }

    /// The smallest value that can be represented by this integer type.
    pub fn min() -> U128 {
        U128 {
            upper: 0,
            lower: 0,
        }
    }

    /// The largest value that can be represented by this type,
    /// 2<sup>128</sup> - 1.
    pub fn max() -> U128 {
        U128 {
            upper: ~u64::max(),
            lower: ~u64::max(),
        }
    }

    /// The size of this type in bits.
    pub fn bits() -> u32 {
        128
    }
}

impl core::ops::BitwiseAnd for U128 {
    fn binary_and(self, other: Self) -> Self {
        ~U128::from(self.upper & other.upper, self.lower & other.lower)
    }
}

impl core::ops::BitwiseOr for U128 {
    fn binary_or(self, other: Self) -> Self {
        ~U128::from(self.upper | other.upper, self.lower | other.lower)
    }
}

impl core::ops::Shiftable for U128 {
    fn lsh(self, rhs: u64) -> Self {
        // If shifting by at least the number of bits, then saturate with
        // zeroes.
        if rhs >= 128 {
            return ~Self::new();
        }

        // If shifting by at least half the number of bits, then upper word can
        // be discarded.
        if rhs >= 64 {
            return ~Self::from(self.lower << (rhs - 64), 0);
        }

        // If shifting by less than half the number of bits, then need to
        // partially shift both upper and lower.
        // Save highest bits of lower half.
        let highest_lower_bits = self.lower >> (64 - rhs);

        let upper = (self.upper << rhs) + highest_lower_bits;
        let lower = self.lower << rhs;

        ~Self::from(upper, lower)
    }

    fn rsh(self, rhs: u64) -> Self {
        // If shifting by at least the number of bits, then saturate with
        // zeroes.
        if (rhs >= 128) {
            return ~Self::new();
        }

        // If shifting by at least half the number of bits, then lower word can
        // be discarded.
        if (rhs >= 64) {
            return ~Self::from(0, self.upper >> (rhs - 64));
        }

        // If shifting by less than half the number of bits, then need to
        // partially shift both upper and lower.
        // Save lowest bits of upper half.
        let lowest_upper_bits = self.upper << (64 - rhs);

        let upper = self.upper >> rhs;
        let lower = (self.lower >> rhs) + lowest_upper_bits;

        ~Self::from(upper, lower)
    }
}

impl core::ops::Add for U128 {
    /// Add a U128 to a U128. Panics on overflow.
    fn add(self, other: Self) -> Self {
        let mut upper_128 = self.upper.overflowing_add(other.upper);

        // If the upper overflows, then the number cannot fit in 128 bits, so panic.
        assert(upper_128.upper == 0);
        let lower_128 = self.lower.overflowing_add(other.lower);

        // If overflow has occurred in the lower component addition, carry.
        // Note: carry can be at most 1.
        if lower_128.upper > 0 {
            upper_128 = upper_128.lower.overflowing_add(lower_128.upper);
        }

        // If overflow has occurred in the upper component addition, panic.
        assert(upper_128.upper == 0);

        U128 {
            upper: upper_128.lower,
            lower: lower_128.lower,
        }
    }
}

impl core::ops::Subtract for U128 {
    /// Subtract a U128 from a U128. Panics of overflow.
    fn subtract(self, other: Self) -> Self {
        // If trying to subtract a larger number, panic.
        assert(!(self < other));

        let mut upper = self.upper - other.upper;
        let mut lower = 0;

        // If necessary, borrow and carry for lower subtraction
        if self.lower < other.lower {
            lower = ~u64::max() - (other.lower - self.lower - 1);
            upper -= 1;
        } else {
            lower = self.lower - other.lower;
        }

        U128 { upper, lower }
    }
}
impl core::ops::Multiply for U128 {
    /// Multiply a U128 with a U128. Panics of overflow.
    fn multiply(self, other: Self) -> Self {
        let zero = ~U128::from(0, 0);
        let one = ~U128::from(0, 1);

        let mut total = ~U128::new();
        let mut i = 128 - 1;
        while true {
            total <<= 1;
            if (other & (one << i)) != zero {
                total = total + self;
            }

            if i == 0 {
                break;
            }

            i -= 1;
        }

        total
    }
}

impl core::ops::Divide for U128 {
    /// Divide a U128 by a U128. Panics if divisor is zero.
    fn divide(self, divisor: Self) -> Self {
        let zero = ~U128::from(0, 0);
        let one = ~U128::from(0, 1);

        assert(divisor != zero);

        let mut quotient = ~U128::new();
        let mut remainder = ~U128::new();
        let mut i = 128 - 1;
        while true {
            quotient <<= 1;
            remainder <<= 1;
            remainder = remainder | ((self & (one << i)) >> i);
            // TODO use >= once OrdEq can be implemented.
            if remainder > divisor || remainder == divisor {
                remainder -= divisor;
                quotient = quotient | one;
            }

            if i == 0 {
                break;
            }

            i -= 1;
        }

        quotient
    }
}

<<<<<<< HEAD
impl Root for U128 {
    fn sqrt(self) -> Self {
        let zero = ~U128::from(0, 0);
        let two = ~U128::from(0, 2);
        let mut x0 = self / two;
        let mut s = self;

        if x0 != zero {
            let mut x1 = (x0 + s / x0) / two;

            while x1 < x0 {
                x0 = x1;
                x1 = (x0 + self / x0) / two;
            }

            return x0;
        } else {
            return s;
        }
    }
}

impl Exponentiate for U128 {
    fn pow(self, exponent: Self) -> Self {
        let mut s = self;
        let mut exp: U128 = exponent;
        let one: U128 = ~U128::from(0, 1);
        let zero: U128 = ~U128::from(0, 0);
=======
impl Exponentiate for U128 {
    fn pow(self, exponent: Self) -> Self {
        let mut value = self;
        let mut exp = exponent;
        let one = ~U128::from(0, 1);
        let zero = ~U128::from(0, 0);
>>>>>>> ac745eac

        if exp == zero {
            return one;
        }

        while exp & one == zero {
<<<<<<< HEAD
            s = s * s;
=======
            value = value * value;
>>>>>>> ac745eac
            exp >>= 1;
        }

        if exp == one {
<<<<<<< HEAD
            return s;
        }

        let mut acc = s;
        while exp > one {
            exp >>= 1;
            s = s * s;
            if exp & one == one {
                acc = acc * s;
=======
            return self;
        }

        let mut acc = value;
        while exp > one {
            exp >>= 1;
            value = value * value;
            if exp & one == one {
                acc = acc * value;
>>>>>>> ac745eac
            }
        }
        acc
    }
<<<<<<< HEAD
}

impl BinaryLogarithm for U128 {
    fn log2(self) -> Self {
        let zero = ~U128::from(0, 0);
        let one = ~U128::from(0, 1);
        let mut res = zero;
        let mut s = self;
        // If trying to get a log2(0), panic, due to infinity not existing.
        assert(!(self == zero));
        while s > zero {
            res += one;
            s >>= 1;
        }
        res
    }
}

impl Logarithm for U128 {
    fn log(self, base: Self) -> Self {
        let self_log2 = self.log2();
        let base_log2 = base.log2();
        self_log2 / base_log2
    }
=======
>>>>>>> ac745eac
}<|MERGE_RESOLUTION|>--- conflicted
+++ resolved
@@ -5,11 +5,7 @@
 use ::assert::assert;
 use ::flags::{disable_panic_on_overflow, enable_panic_on_overflow};
 use ::result::Result;
-<<<<<<< HEAD
-use ::math::*;
-=======
 use ::math::Exponentiate;
->>>>>>> ac745eac
 
 /// The 128-bit unsigned integer type.
 /// Represented as two 64-bit components: `(upper, lower)`, where `value = (upper << 64) + lower`.
@@ -309,7 +305,6 @@
     }
 }
 
-<<<<<<< HEAD
 impl Root for U128 {
     fn sqrt(self) -> Self {
         let zero = ~U128::from(0, 0);
@@ -338,30 +333,17 @@
         let mut exp: U128 = exponent;
         let one: U128 = ~U128::from(0, 1);
         let zero: U128 = ~U128::from(0, 0);
-=======
-impl Exponentiate for U128 {
-    fn pow(self, exponent: Self) -> Self {
-        let mut value = self;
-        let mut exp = exponent;
-        let one = ~U128::from(0, 1);
-        let zero = ~U128::from(0, 0);
->>>>>>> ac745eac
 
         if exp == zero {
             return one;
         }
 
         while exp & one == zero {
-<<<<<<< HEAD
             s = s * s;
-=======
-            value = value * value;
->>>>>>> ac745eac
             exp >>= 1;
         }
 
         if exp == one {
-<<<<<<< HEAD
             return s;
         }
 
@@ -371,22 +353,10 @@
             s = s * s;
             if exp & one == one {
                 acc = acc * s;
-=======
-            return self;
-        }
-
-        let mut acc = value;
-        while exp > one {
-            exp >>= 1;
-            value = value * value;
-            if exp & one == one {
-                acc = acc * value;
->>>>>>> ac745eac
             }
         }
         acc
     }
-<<<<<<< HEAD
 }
 
 impl BinaryLogarithm for U128 {
@@ -411,6 +381,36 @@
         let base_log2 = base.log2();
         self_log2 / base_log2
     }
-=======
->>>>>>> ac745eac
+}
+
+impl Exponentiate for U128 {
+    fn pow(self, exponent: Self) -> Self {
+        let mut value = self;
+        let mut exp = exponent;
+        let one = ~U128::from(0, 1);
+        let zero = ~U128::from(0, 0);
+
+        if exp == zero {
+            return one;
+        }
+
+        while exp & one == zero {
+            value = value * value;
+            exp >>= 1;
+        }
+
+        if exp == one {
+            return self;
+        }
+
+        let mut acc = value;
+        while exp > one {
+            exp >>= 1;
+            value = value * value;
+            if exp & one == one {
+                acc = acc * value;
+            }
+        }
+        acc
+    }
 }