use crate::{Parse, ParseBracket, ParseResult, ParseToEnd, Parser, ParserConsumed, Peek};

use sway_ast::brackets::{Braces, Parens, SquareBrackets};
use sway_ast::expr::{LoopControlFlow, ReassignmentOp, ReassignmentOpVariant};
use sway_ast::keywords::{
<<<<<<< HEAD
    AbiToken, AddEqToken, AsmToken, CloseAngleBracketToken, CloseSquareBracketToken, CommaToken,
    ConfigurableToken, ConstToken, DivEqToken, DoubleColonToken, EnumToken, EqToken, FalseToken,
    FnToken, IfToken, ImplToken, LetToken, OpenAngleBracketToken, OpenCurlyBraceToken, PubToken,
    SemicolonToken, ShlEqToken, ShrEqToken, StarEqToken, StorageToken, StructToken, SubEqToken,
    Token, TraitToken, TrueToken, UseToken,
=======
    AbiToken, AddEqToken, AsmToken, CommaToken, ConfigurableToken, ConstToken, DivEqToken,
    DoubleColonToken, EnumToken, EqToken, FalseToken, FnToken, IfToken, ImplToken, LetToken,
    OpenAngleBracketToken, PubToken, SemicolonToken, ShlEqToken, ShrEqToken, StarEqToken,
    StorageToken, StructToken, SubEqToken, Token, TraitToken, TrueToken, TypeToken, UseToken,
>>>>>>> ac4ff144
};
use sway_ast::literal::{LitBool, LitBoolType};
use sway_ast::punctuated::Punctuated;
use sway_ast::token::OpeningDelimiter;
use sway_ast::{
    AbiCastArgs, CodeBlockContents, Expr, ExprArrayDescriptor, ExprStructField,
    ExprTupleDescriptor, GenericArgs, IfCondition, IfExpr, LitInt, Literal, MatchBranch,
    MatchBranchKind, PathExpr, PathExprSegment, Statement, StatementLet,
};
use sway_error::parser_error::ParseErrorKind;
use sway_types::{Ident, Span, Spanned};

mod asm;
pub mod op_code;

impl Parse for AbiCastArgs {
    fn parse(mut parser: &mut Parser) -> ParseResult<AbiCastArgs> {
        let name = parser.parse()?;
        let comma_token = parser.parse()?;
        let address = parser.parse()?;
        match parser.peek::<CloseAngleBracketToken>() {
            Some(_) => Ok(AbiCastArgs {
                name,
                comma_token,
                address,
            }),
            None => Err(parser.emit_error(ParseErrorKind::UnexpectedTokenAfterAbiAddress)),
        }
    }
}

impl Parse for IfExpr {
    fn parse(parser: &mut Parser) -> ParseResult<IfExpr> {
        let if_token = parser.parse()?;
        let condition = parser.parse()?;
        let then_block = parser.parse()?;
        let else_opt = match parser.take() {
            Some(else_token) => {
                let else_body = match parser.guarded_parse::<IfToken, _>()? {
                    Some(if_expr) => LoopControlFlow::Continue(Box::new(if_expr)),
                    None => LoopControlFlow::Break(parser.parse()?),
                };
                Some((else_token, else_body))
            }
            None => None,
        };
        Ok(IfExpr {
            if_token,
            condition,
            then_block,
            else_opt,
        })
    }
}

impl Parse for IfCondition {
    fn parse(parser: &mut Parser) -> ParseResult<IfCondition> {
        if let Some(let_token) = parser.take() {
            let lhs = parser.parse()?;
            let eq_token = parser.parse()?;
            let rhs = Box::new(parse_condition(parser)?);
            Ok(IfCondition::Let {
                let_token,
                lhs,
                eq_token,
                rhs,
            })
        } else {
            let expr = Box::new(parse_condition(parser)?);
            Ok(IfCondition::Expr(expr))
        }
    }
}

impl Parse for Expr {
    fn parse(parser: &mut Parser) -> ParseResult<Expr> {
        parse_reassignment(parser, ParseExprCtx::default())
    }
}

impl Parse for StatementLet {
    fn parse(parser: &mut Parser) -> ParseResult<Self> {
        let let_token = parser.parse()?;
        let pattern = parser.parse()?;
        let ty_opt = match parser.take() {
            Some(colon_token) => Some((colon_token, parser.parse()?)),
            None => None,
        };
        let eq_token: EqToken = parser.parse()?;

        // Recover on missing expression.
        // FIXME(Centril): We should point at right after `=`, not at it.
        let on_err = |_| Expr::Error([eq_token.span()].into());
        let expr = parser.parse().unwrap_or_else(on_err);

        // Recover on missing semicolon.
        let semicolon_token = parser
            .parse()
            .unwrap_or_else(|_| SemicolonToken::new(eq_token.span()));

        Ok(StatementLet {
            let_token,
            pattern,
            ty_opt,
            eq_token,
            expr,
            semicolon_token,
        })
    }
}

impl Parse for CodeBlockContents {
    fn parse(mut parser: &mut Parser) -> ParseResult<CodeBlockContents> {
        let mut statements = Vec::new();
        let final_expr_opt = loop {
            if parser.is_empty() {
                break None;
            }
            match parse_stmt(&mut parser)? {
                StmtOrTail::Stmt(s) => statements.push(s),
                StmtOrTail::Tail(e) => break (Some(e)),
            }
        };
        Ok(CodeBlockContents {
            statements,
            final_expr_opt,
        })
    }
}

/// A statement or a tail expression in a block.
#[allow(clippy::large_enum_variant)]
enum StmtOrTail {
    /// A statement.
    Stmt(Statement),
    /// Tail expression in a block.
    Tail(Box<Expr>),
}

/// Parses either a statement or a tail expression.
fn parse_stmt(parser: &mut Parser) -> ParseResult<StmtOrTail> {
    let stmt = |s| Ok(StmtOrTail::Stmt(s));

    // Try parsing an item as a statement.
    if parser.peek::<UseToken>().is_some()
        || parser.peek::<StructToken>().is_some()
        || parser.peek::<EnumToken>().is_some()
        || parser.peek::<FnToken>().is_some()
        || parser.peek::<PubToken>().is_some()
        || parser.peek::<TraitToken>().is_some()
        || parser.peek::<ImplToken>().is_some()
        || parser.peek::<(AbiToken, Ident)>().is_some()
        || parser.peek::<ConstToken>().is_some()
        || parser.peek::<TypeToken>().is_some()
        || matches!(
            parser.peek::<(StorageToken, OpenCurlyBraceToken)>(),
            Some((_, OpenCurlyBraceToken))
        )
        || matches!(
            parser.peek::<(ConfigurableToken, OpenCurlyBraceToken)>(),
            Some((_, OpenCurlyBraceToken))
        )
    {
        return stmt(Statement::Item(parser.parse()?));
    }

    // Try a `let` statement.
    if let Some(slet) = parser.guarded_parse::<LetToken, _>()? {
        return stmt(Statement::Let(slet));
    }

    // Try an `expr;` statement.
    let expr = parse_statement_expr(parser)?;
    if let Some(semicolon_token) = parser.take() {
        return stmt(Statement::Expr {
            expr,
            semicolon_token_opt: Some(semicolon_token),
        });
    }

    // Reached EOF? Then an expression is a statement.
    if parser.is_empty() {
        return Ok(StmtOrTail::Tail(Box::new(expr)));
    }

    // For statements like `if`,
    // they don't need to be terminated by `;` to be statements.
    if expr.is_control_flow() {
        return stmt(Statement::Expr {
            expr,
            semicolon_token_opt: None,
        });
    }

    Err(parser.emit_error(ParseErrorKind::UnexpectedTokenInStatement))
}

#[derive(Clone, Copy, Debug, Default)]
struct ParseExprCtx {
    pub parsing_conditional: bool,
    pub at_start_of_statement: bool,
}

impl ParseExprCtx {
    pub fn not_statement(self) -> ParseExprCtx {
        ParseExprCtx {
            at_start_of_statement: false,
            ..self
        }
    }
}

fn parse_condition(parser: &mut Parser) -> ParseResult<Expr> {
    let ctx = ParseExprCtx {
        parsing_conditional: true,
        at_start_of_statement: false,
    };
    parse_reassignment(parser, ctx)
}

fn parse_statement_expr(parser: &mut Parser) -> ParseResult<Expr> {
    let ctx = ParseExprCtx {
        parsing_conditional: false,
        at_start_of_statement: true,
    };
    parse_reassignment(parser, ctx)
}

/// Eats a `ReassignmentOp`, if any, from `parser`.
fn take_reassignment_op(parser: &mut Parser) -> Option<ReassignmentOp> {
    let (variant, span) = if let Some(add_eq_token) = parser.take::<AddEqToken>() {
        (ReassignmentOpVariant::AddEquals, add_eq_token.span())
    } else if let Some(sub_eq_token) = parser.take::<SubEqToken>() {
        (ReassignmentOpVariant::SubEquals, sub_eq_token.span())
    } else if let Some(mul_eq_token) = parser.take::<StarEqToken>() {
        (ReassignmentOpVariant::MulEquals, mul_eq_token.span())
    } else if let Some(div_eq_token) = parser.take::<DivEqToken>() {
        (ReassignmentOpVariant::DivEquals, div_eq_token.span())
    } else if let Some(shl_eq_token) = parser.take::<ShlEqToken>() {
        (ReassignmentOpVariant::ShlEquals, shl_eq_token.span())
    } else if let Some(shr_eq_token) = parser.take::<ShrEqToken>() {
        (ReassignmentOpVariant::ShrEquals, shr_eq_token.span())
    } else if let Some(eq_token) = parser.take::<EqToken>() {
        (ReassignmentOpVariant::Equals, eq_token.span())
    } else {
        return None;
    };
    Some(ReassignmentOp { variant, span })
}

fn parse_reassignment(parser: &mut Parser, ctx: ParseExprCtx) -> ParseResult<Expr> {
    let expr = parse_logical_or(parser, ctx)?;

    if let Some(reassignment_op) = take_reassignment_op(parser) {
        let assignable = match expr.try_into_assignable() {
            Ok(assignable) => assignable,
            Err(expr) => {
                let span = expr.span();
                return Err(
                    parser.emit_error_with_span(ParseErrorKind::UnassignableExpression, span)
                );
            }
        };
        let expr = Box::new(parse_reassignment(parser, ctx.not_statement())?);
        return Ok(Expr::Reassignment {
            assignable,
            reassignment_op,
            expr,
        });
    }
    Ok(expr)
}

fn parse_op_rhs<O: Peek>(
    parser: &mut Parser,
    ctx: ParseExprCtx,
    sub: impl Fn(&mut Parser, ParseExprCtx) -> ParseResult<Expr>,
) -> ParseResult<Option<(O, Box<Expr>)>> {
    if let Some(op_token) = parser.take() {
        let rhs = Box::new(sub(parser, ctx.not_statement())?);
        return Ok(Some((op_token, rhs)));
    }
    Ok(None)
}

fn parse_binary<O: Peek>(
    parser: &mut Parser,
    ctx: ParseExprCtx,
    sub: impl Fn(&mut Parser, ParseExprCtx) -> ParseResult<Expr>,
    combine: impl Fn(Box<Expr>, Box<Expr>, O) -> Expr,
) -> ParseResult<Expr> {
    let mut expr = sub(parser, ctx)?;
    if expr.is_control_flow() && ctx.at_start_of_statement {
        return Ok(expr);
    }
    while let Some((op_token, rhs)) = parse_op_rhs(parser, ctx, &sub)? {
        expr = combine(Box::new(expr), rhs, op_token);
    }
    Ok(expr)
}

fn parse_logical_or(parser: &mut Parser, ctx: ParseExprCtx) -> ParseResult<Expr> {
    let combine = |lhs, rhs, double_pipe_token| Expr::LogicalOr {
        lhs,
        double_pipe_token,
        rhs,
    };
    parse_binary(parser, ctx, parse_logical_and, combine)
}

fn parse_logical_and(parser: &mut Parser, ctx: ParseExprCtx) -> ParseResult<Expr> {
    let combine = |lhs, rhs, double_ampersand_token| Expr::LogicalAnd {
        lhs,
        double_ampersand_token,
        rhs,
    };
    parse_binary(parser, ctx, parse_comparison, combine)
}

fn parse_comparison(parser: &mut Parser, ctx: ParseExprCtx) -> ParseResult<Expr> {
    let expr = parse_bit_or(parser, ctx)?;
    let expr = if expr.is_control_flow() && ctx.at_start_of_statement {
        expr
    } else if let Some((double_eq_token, rhs)) = parse_op_rhs(parser, ctx, parse_bit_or)? {
        Expr::Equal {
            lhs: Box::new(expr),
            double_eq_token,
            rhs,
        }
    } else if let Some((bang_eq_token, rhs)) = parse_op_rhs(parser, ctx, parse_bit_or)? {
        Expr::NotEqual {
            lhs: Box::new(expr),
            bang_eq_token,
            rhs,
        }
    } else if let Some((less_than_token, rhs)) = parse_op_rhs(parser, ctx, parse_bit_or)? {
        Expr::LessThan {
            lhs: Box::new(expr),
            less_than_token,
            rhs,
        }
    } else if let Some((greater_than_token, rhs)) = parse_op_rhs(parser, ctx, parse_bit_or)? {
        Expr::GreaterThan {
            lhs: Box::new(expr),
            greater_than_token,
            rhs,
        }
    } else if let Some((less_than_eq_token, rhs)) = parse_op_rhs(parser, ctx, parse_bit_or)? {
        Expr::LessThanEq {
            lhs: Box::new(expr),
            less_than_eq_token,
            rhs,
        }
    } else if let Some((greater_than_eq_token, rhs)) = parse_op_rhs(parser, ctx, parse_bit_or)? {
        Expr::GreaterThanEq {
            lhs: Box::new(expr),
            greater_than_eq_token,
            rhs,
        }
    } else {
        expr
    };
    Ok(expr)
}

fn parse_bit_or(parser: &mut Parser, ctx: ParseExprCtx) -> ParseResult<Expr> {
    let combine = |lhs, rhs, pipe_token| Expr::BitOr {
        lhs,
        pipe_token,
        rhs,
    };
    parse_binary(parser, ctx, parse_bit_xor, combine)
}

fn parse_bit_xor(parser: &mut Parser, ctx: ParseExprCtx) -> ParseResult<Expr> {
    let combine = |lhs, rhs, caret_token| Expr::BitXor {
        lhs,
        caret_token,
        rhs,
    };
    parse_binary(parser, ctx, parse_bit_and, combine)
}

fn parse_bit_and(parser: &mut Parser, ctx: ParseExprCtx) -> ParseResult<Expr> {
    let combine = |lhs, rhs, ampersand_token| Expr::BitAnd {
        lhs,
        ampersand_token,
        rhs,
    };
    parse_binary(parser, ctx, parse_shift, combine)
}

fn parse_shift(parser: &mut Parser, ctx: ParseExprCtx) -> ParseResult<Expr> {
    let mut expr = parse_add(parser, ctx)?;
    if expr.is_control_flow() && ctx.at_start_of_statement {
        return Ok(expr);
    }
    loop {
        expr = if let Some((shl_token, rhs)) = parse_op_rhs(parser, ctx, parse_add)? {
            Expr::Shl {
                lhs: Box::new(expr),
                shl_token,
                rhs,
            }
        } else if let Some((shr_token, rhs)) = parse_op_rhs(parser, ctx, parse_add)? {
            Expr::Shr {
                lhs: Box::new(expr),
                shr_token,
                rhs,
            }
        } else {
            return Ok(expr);
        };
    }
}

fn parse_add(parser: &mut Parser, ctx: ParseExprCtx) -> ParseResult<Expr> {
    let mut expr = parse_mul(parser, ctx)?;
    if expr.is_control_flow() && ctx.at_start_of_statement {
        return Ok(expr);
    }
    loop {
        expr = if let Some((add_token, rhs)) = parse_op_rhs(parser, ctx, parse_mul)? {
            Expr::Add {
                lhs: Box::new(expr),
                add_token,
                rhs,
            }
        } else if let Some((sub_token, rhs)) = parse_op_rhs(parser, ctx, parse_mul)? {
            Expr::Sub {
                lhs: Box::new(expr),
                sub_token,
                rhs,
            }
        } else {
            return Ok(expr);
        };
    }
}

fn parse_mul(parser: &mut Parser, ctx: ParseExprCtx) -> ParseResult<Expr> {
    let mut expr = parse_unary_op(parser, ctx)?;
    if expr.is_control_flow() && ctx.at_start_of_statement {
        return Ok(expr);
    }
    loop {
        expr = if let Some((double_star_token, rhs)) = parse_op_rhs(parser, ctx, parse_unary_op)? {
            Expr::Pow {
                lhs: Box::new(expr),
                double_star_token,
                rhs,
            }
        } else if let Some((star_token, rhs)) = parse_op_rhs(parser, ctx, parse_unary_op)? {
            Expr::Mul {
                lhs: Box::new(expr),
                star_token,
                rhs,
            }
        } else if let Some((forward_slash_token, rhs)) = parse_op_rhs(parser, ctx, parse_unary_op)?
        {
            Expr::Div {
                lhs: Box::new(expr),
                forward_slash_token,
                rhs,
            }
        } else if let Some((percent_token, rhs)) = parse_op_rhs(parser, ctx, parse_unary_op)? {
            Expr::Modulo {
                lhs: Box::new(expr),
                percent_token,
                rhs,
            }
        } else {
            return Ok(expr);
        };
    }
}

fn parse_unary_op(parser: &mut Parser, ctx: ParseExprCtx) -> ParseResult<Expr> {
    if let Some((ref_token, expr)) = parse_op_rhs(parser, ctx, parse_unary_op)? {
        return Ok(Expr::Ref { ref_token, expr });
    }
    if let Some((deref_token, expr)) = parse_op_rhs(parser, ctx, parse_unary_op)? {
        return Ok(Expr::Deref { deref_token, expr });
    }
    if let Some((bang_token, expr)) = parse_op_rhs(parser, ctx, parse_unary_op)? {
        return Ok(Expr::Not { bang_token, expr });
    }
    parse_projection(parser, ctx)
}

fn parse_projection(parser: &mut Parser, ctx: ParseExprCtx) -> ParseResult<Expr> {
    let mut expr = parse_func_app(parser, ctx)?;
    loop {
        if let Some(arg) = SquareBrackets::try_parse_all_inner(parser, |mut parser| {
            parser.emit_error(ParseErrorKind::UnexpectedTokenAfterArrayIndex)
        })? {
            let target = Box::new(expr);
            expr = Expr::Index { target, arg };
            continue;
        }
        if let Some(dot_token) = parser.take() {
            let target = Box::new(expr);

            // Try parsing a field access or a method call.
            if let Some(path_seg) = parser.guarded_parse::<Ident, PathExprSegment>()? {
                if !ctx.parsing_conditional {
                    if let Some(contract_args) = Braces::try_parse(parser)? {
                        expr = Expr::MethodCall {
                            target,
                            dot_token,
                            path_seg,
                            contract_args_opt: Some(contract_args),
                            args: Parens::parse(parser)?,
                        };
                        continue;
                    }
                }
                if let Some(args) = Parens::try_parse(parser)? {
                    expr = Expr::MethodCall {
                        target,
                        dot_token,
                        path_seg,
                        contract_args_opt: None,
                        args,
                    };
                    continue;
                }

                // No arguments, so this is a field projection.
                ensure_field_projection_no_generics(parser, &path_seg.generics_opt);
                expr = Expr::FieldProjection {
                    target,
                    dot_token,
                    name: path_seg.name,
                };
                continue;
            }

            // Try parsing a tuple field projection.
            if let Some(lit) = parser.take() {
                let lit_int = match lit {
                    Literal::Int(lit_int) => lit_int,
                    _ => {
                        let span = lit.span();
                        return Err(parser
                            .emit_error_with_span(ParseErrorKind::InvalidLiteralFieldName, span));
                    }
                };
                let LitInt {
                    span,
                    parsed,
                    ty_opt,
                } = lit_int;
                if ty_opt.is_some() {
                    return Err(
                        parser.emit_error_with_span(ParseErrorKind::IntFieldWithTypeSuffix, span)
                    );
                }
                let field = parsed;
                let field_span = span;
                expr = Expr::TupleFieldProjection {
                    target,
                    dot_token,
                    field,
                    field_span,
                };
                continue;
            }

            // Nothing expected followed. Now we have parsed `expr .`.
            // Try to recover as an unknown sort of expression.
            parser.emit_error(ParseErrorKind::ExpectedFieldName);
            return Ok(Expr::Error([target.span(), dot_token.span()].into()));
        }
        return Ok(expr);
    }
}

/// Ensure we don't have `foo.bar::<...>` where `bar` isn't a method call.
fn ensure_field_projection_no_generics(
    parser: &mut Parser,
    generic_args: &Option<(DoubleColonToken, GenericArgs)>,
) {
    if let Some((dct, generic_args)) = generic_args {
        let span = Span::join(dct.span(), generic_args.span());
        parser.emit_error_with_span(ParseErrorKind::FieldProjectionWithGenericArgs, span);
    }
}

fn parse_func_app(parser: &mut Parser, ctx: ParseExprCtx) -> ParseResult<Expr> {
    let mut expr = parse_atom(parser, ctx)?;
    if expr.is_control_flow() && ctx.at_start_of_statement {
        return Ok(expr);
    }
    while let Some(args) = Parens::try_parse(parser)? {
        let func = Box::new(expr);
        expr = Expr::FuncApp { func, args };
    }
    Ok(expr)
}

fn parse_atom(parser: &mut Parser, ctx: ParseExprCtx) -> ParseResult<Expr> {
    if let Some(code_block_inner) = Braces::try_parse(parser)? {
        return Ok(Expr::Block(code_block_inner));
    }
    if let Some(array_inner) = SquareBrackets::try_parse(parser)? {
        return Ok(Expr::Array(array_inner));
    }
    if let Some(mut parser) = parser.enter_delimited(OpeningDelimiter::Parenthesis) {
        if let Some(_consumed) = parser.check_empty() {
            return Ok(Expr::Tuple(Parens::new(ExprTupleDescriptor::Nil)));
        }
        let head = parser.parse()?;
        if let Some(comma_token) = parser.take() {
            let tail = parser.parse()?;
            let tuple = ExprTupleDescriptor::Cons {
                head,
                comma_token,
                tail,
            };
            return Ok(Expr::Tuple(Parens::new(tuple)));
        }
        if let Some(_consumed) = parser.check_empty() {
            return Ok(Expr::Parens(Parens::new(head)));
        }
        return Err(
            parser.emit_error(ParseErrorKind::ExpectedCommaOrCloseParenInTupleOrParenExpression)
        );
    }

    let lit_bool = |span, kind| Ok(Expr::Literal(Literal::Bool(LitBool { span, kind })));
    if let Some(ident) = parser.take::<TrueToken>() {
        return lit_bool(ident.span(), LitBoolType::True);
    }
    if let Some(ident) = parser.take::<FalseToken>() {
        return lit_bool(ident.span(), LitBoolType::False);
    }
    if let Some(asm_block) = parser.guarded_parse::<AsmToken, _>()? {
        return Ok(Expr::Asm(asm_block));
    }
    if let Some(break_token) = parser.take() {
        return Ok(Expr::Break { break_token });
    }
    if let Some(continue_token) = parser.take() {
        return Ok(Expr::Continue { continue_token });
    }
    if let Some(abi_token) = parser.take() {
        let args = parser.parse()?;
        return Ok(Expr::AbiCast { abi_token, args });
    }
    if let Some(return_token) = parser.take() {
        // TODO: how to handle this properly?
        if parser.is_empty()
            || parser.peek::<CommaToken>().is_some()
            || parser.peek::<SemicolonToken>().is_some()
        {
            return Ok(Expr::Return {
                return_token,
                expr_opt: None,
            });
        }
        let expr = parser.parse()?;
        return Ok(Expr::Return {
            return_token,
            expr_opt: Some(expr),
        });
    }
    if let Some(if_expr) = parser.guarded_parse::<IfToken, _>()? {
        return Ok(Expr::If(if_expr));
    }
    if let Some(match_token) = parser.take() {
        let condition = Box::new(parse_condition(parser)?);
        let branches = parser.parse()?;
        return Ok(Expr::Match {
            match_token,
            value: condition,
            branches,
        });
    }
    if let Some(while_token) = parser.take() {
        let condition = Box::new(parse_condition(parser)?);
        let block = parser.parse()?;
        return Ok(Expr::While {
            while_token,
            condition,
            block,
        });
    }
    if parser.peek::<OpenAngleBracketToken>().is_some()
        || parser.peek::<DoubleColonToken>().is_some()
        || parser.peek::<Ident>().is_some()
    {
        let path: PathExpr = parser.parse()?;
        if path.incomplete_suffix {
            // We tried parsing it as a path but we didn't succeed so we try to recover this
            // as an unknown sort of expression. This happens, for instance, when the user
            // types `foo::`
            return Ok(Expr::Error([path.span()].into()));
        }
        if !ctx.parsing_conditional {
            if let Some(fields) = Braces::try_parse(parser)? {
                return Ok(Expr::Struct { path, fields });
            }
        };
        return Ok(Expr::Path(path));
    }
    if let Some(literal) = parser.take() {
        return Ok(Expr::Literal(literal));
    }
    Err(parser.emit_error(ParseErrorKind::ExpectedExpression))
}

impl Parse for ExprStructField {
    fn parse(parser: &mut Parser) -> ParseResult<ExprStructField> {
        let field_name = parser.parse()?;
        let expr_opt = match parser.take() {
            Some(colon_token) => {
                let expr = parser.parse()?;
                Some((colon_token, expr))
            }
            None => None,
        };
        Ok(ExprStructField {
            field_name,
            expr_opt,
        })
    }
}

impl Parse for ExprArrayDescriptor {
    fn parse(mut parser: &mut Parser) -> ParseResult<ExprArrayDescriptor> {
        if parser.is_empty() {
            let punctuated = Punctuated::empty();
            let descriptor = ExprArrayDescriptor::Sequence(punctuated);
            return Ok(descriptor);
        }
        let value = parser.parse()?;
        if let Some(semicolon_token) = parser.take() {
            let length = parser.parse()?;
            match parser.peek::<CloseSquareBracketToken>() {
                Some(_) => {
                    return Ok(ExprArrayDescriptor::Repeat {
                        value: Box::new(value),
                        semicolon_token,
                        length,
                    })
                }
                None => {
                    return Err(parser.emit_error(ParseErrorKind::UnexpectedTokenAfterArrayLength));
                }
            }
        }
        if let Some(comma_token) = parser.take() {
            let mut punctuated: Punctuated<_, _> = parser.parse()?;
            punctuated
                .value_separator_pairs
                .insert(0, (value, comma_token));
            let descriptor = ExprArrayDescriptor::Sequence(punctuated);
            return Ok(descriptor);
        }
        if parser.is_empty() {
            let punctuated = Punctuated::single(value);
            let descriptor = ExprArrayDescriptor::Sequence(punctuated);
            return Ok(descriptor);
        }
        Err(parser.emit_error(ParseErrorKind::ExpectedCommaSemicolonOrCloseBracketInArray))
    }
}

impl Parse for MatchBranch {
    fn parse(parser: &mut Parser) -> ParseResult<MatchBranch> {
        let pattern = parser.parse()?;
        let fat_right_arrow_token = parser.parse()?;
        let kind = parser.parse()?;
        Ok(MatchBranch {
            pattern,
            fat_right_arrow_token,
            kind,
        })
    }
}

impl Parse for MatchBranchKind {
    fn parse(parser: &mut Parser) -> ParseResult<MatchBranchKind> {
        if let Some(block) = Braces::try_parse(parser)? {
            return Ok(MatchBranchKind::Block {
                block,
                comma_token_opt: parser.take(),
            });
        }
        let expr = parser.parse()?;
        let comma_token = parser.parse()?;
        Ok(MatchBranchKind::Expr { expr, comma_token })
    }
}<|MERGE_RESOLUTION|>--- conflicted
+++ resolved
@@ -3,18 +3,11 @@
 use sway_ast::brackets::{Braces, Parens, SquareBrackets};
 use sway_ast::expr::{LoopControlFlow, ReassignmentOp, ReassignmentOpVariant};
 use sway_ast::keywords::{
-<<<<<<< HEAD
     AbiToken, AddEqToken, AsmToken, CloseAngleBracketToken, CloseSquareBracketToken, CommaToken,
     ConfigurableToken, ConstToken, DivEqToken, DoubleColonToken, EnumToken, EqToken, FalseToken,
     FnToken, IfToken, ImplToken, LetToken, OpenAngleBracketToken, OpenCurlyBraceToken, PubToken,
     SemicolonToken, ShlEqToken, ShrEqToken, StarEqToken, StorageToken, StructToken, SubEqToken,
-    Token, TraitToken, TrueToken, UseToken,
-=======
-    AbiToken, AddEqToken, AsmToken, CommaToken, ConfigurableToken, ConstToken, DivEqToken,
-    DoubleColonToken, EnumToken, EqToken, FalseToken, FnToken, IfToken, ImplToken, LetToken,
-    OpenAngleBracketToken, PubToken, SemicolonToken, ShlEqToken, ShrEqToken, StarEqToken,
-    StorageToken, StructToken, SubEqToken, Token, TraitToken, TrueToken, TypeToken, UseToken,
->>>>>>> ac4ff144
+    Token, TraitToken, TrueToken, TypeToken, UseToken,
 };
 use sway_ast::literal::{LitBool, LitBoolType};
 use sway_ast::punctuated::Punctuated;
